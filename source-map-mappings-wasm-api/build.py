#!/usr/bin/env python3

import argparse
import os
import re
import subprocess
import sys

DESC = """

Build, trim, and optimize the `.wasm` file for inclusion in the
`mozilla/source-map` library.

Requires:

- wasm-nm: https://github.com/fitzgen/wasm-nm
- wasm-gc: https://github.com/alexcrichton/wasm-gc
- wasm-snip: https://github.com/fitzgen/wasm-snip
- wasm-opt: https://github.com/WebAssembly/binaryen

"""

parser = argparse.ArgumentParser(
    formatter_class=argparse.RawDescriptionHelpFormatter,
    description=DESC)

parser.add_argument(
    "-g",
    "--debug",
    action="store_true",
    help="Include debug info (the \"name\" section) in the final `.wasm` file.")

parser.add_argument(
    "-p",
    "--profiling",
    action="store_true",
    help="Enable the `profiling` cargo feature.")

parser.add_argument(
    "-o",
    "--output",
    type=str,
    default=None,
    help="The path to write the output `.wasm` file to. If not supplied, the `.wasm` file is written to `stdout`.")

parser.add_argument(
    "--no-wasm-opt",
    dest="wasm_opt",
    action="store_false",
    help="Do not run `wasm-opt`.")

parser.add_argument(
    "--no-wasm-gc",
    dest="wasm_gc",
    action="store_false",
    help="Do not run `wasm-gc`.")

parser.add_argument(
    "--no-wasm-snip",
    dest="wasm_snip",
    action="store_false",
    help="Do not run `wasm-snip`.")

def decode(f):
    return f.decode(encoding="utf-8", errors="ignore")

def run(cmd, **kwargs):
    sys.stderr.write(str(cmd) + "\n")

    if "stdout" not in kwargs:
        kwargs["stdout"] = subprocess.PIPE
    child = subprocess.run(cmd, **kwargs)
    if child.returncode != 0:
        raise Exception("{} did not exit OK".format(str(cmd)))
    return decode(child.stdout)

def add_path_ext_prefix(path, prefix):
    (root, ext) = os.path.splitext(path)
    return root + "." + prefix + ext

def build(args):
    cmd = ["cargo", "build", "--release", "--target", "wasm32-unknown-unknown"]
    if args.profiling:
        cmd.extend(["--features", "profiling"])
    run(cmd)
    return "./target/wasm32-unknown-unknown/release/source_map_mappings_wasm_api.wasm"

def wasm_gc(args, wasm_path):
    if not args.wasm_gc:
        return wasm_path

    out_path = add_path_ext_prefix(wasm_path, "gc")
    run(["wasm-gc", wasm_path, out_path])
    return out_path

SHOULD_SNIP = [
<<<<<<< HEAD
    re.compile(r".*(std|core)::panicking.*"),
    re.compile(r".*(std|core)::fmt.*"),
    re.compile(r".*core::option::expect_failed.*"),
    re.compile(r".*core::str::slice_error_fail.*"),
    re.compile(r".*core::slice::slice_index_.*_fail.*"),
    re.compile(r".*core::result::unwrap_failed.*"),
    re.compile(r".*std::thread::local.*"),
    re.compile(r".*std::io.*"),
    re.compile(r"__.*2"),
    re.compile(r".*(std|core)::error.*"),
    re.compile(r".*(std|core)::any::Any.*"),
=======
    re.compile(r".*(std|core)(9|::)panicking"),
    re.compile(r".*(std|core)(3|::)fmt"),
    re.compile(r".*core(6|::)option(13|::)expect_failed"),
    re.compile(r".*core(3|::)str(16|::)slice_error_fail"),
    re.compile(r".*core(6|::)result(13|::)unwrap_failed"),
    re.compile(r".*std(6|::)thread(5|::)local(2|::)os(13|::)destroy_value"),
    re.compile(r".*std(2|::)io(5|::)Write"),
>>>>>>> c6ab950c
]

def wasm_snip(args, wasm_path):
    if not args.wasm_snip:
        return wasm_path

    out_path = add_path_ext_prefix(wasm_path, "snip")

    private_functions = run(["wasm-nm", "-j", wasm_path]).splitlines()

    snip_functions = set()
    for snip in SHOULD_SNIP:
        snip_functions.update(filter(lambda f: re.match(snip, f),
                                     private_functions))

    run(["wasm-snip", "-o", out_path, wasm_path, *snip_functions]),
    return out_path

def wasm_opt(args, wasm_path):
    if not args.wasm_opt:
        return wasm_path

    out_path = add_path_ext_prefix(wasm_path, "opt")

    cmd = [
        "wasm-opt",
        "-O3",
        "-Oz",
        "--duplicate-function-elimination",
        "-o", out_path,
        wasm_path
    ]
    if args.debug:
        cmd.append("-g")
    run(cmd)
    return out_path

def main():
    args = parser.parse_args()
    os.chdir(os.path.dirname(sys.argv[0]))

    wasm_path = build(args)
    wasm_path = wasm_gc(args, wasm_path)
    wasm_path = wasm_snip(args, wasm_path)
    # GC again after snipping.
    wasm_path = wasm_gc(args, wasm_path)
    wasm_path = wasm_opt(args, wasm_path)

    if args.output:
        run(["cp", wasm_path, args.output])
    else:
        run(["cat", wasm_path], stdout=subprocess.STDOUT)

if __name__ == "__main__":
    main()<|MERGE_RESOLUTION|>--- conflicted
+++ resolved
@@ -94,27 +94,17 @@
     return out_path
 
 SHOULD_SNIP = [
-<<<<<<< HEAD
-    re.compile(r".*(std|core)::panicking.*"),
-    re.compile(r".*(std|core)::fmt.*"),
-    re.compile(r".*core::option::expect_failed.*"),
-    re.compile(r".*core::str::slice_error_fail.*"),
-    re.compile(r".*core::slice::slice_index_.*_fail.*"),
-    re.compile(r".*core::result::unwrap_failed.*"),
-    re.compile(r".*std::thread::local.*"),
-    re.compile(r".*std::io.*"),
+    re.compile(r".*(std|core)(9|::)panicking.*"),
+    re.compile(r".*(std|core)(3|::)fmt.*"),
+    re.compile(r".*core(6|::)option(13|::)expect_failed.*"),
+    re.compile(r".*core(5|::)slice(\d+|::)slice_index_.*_fail.*"),
+    re.compile(r".*core(3|::)str(\d+|::)slice_.*_fail.*"),
+    re.compile(r".*core(6|::)result(13|::)unwrap_failed.*"),
+    re.compile(r".*std(6|::)thread(5|::)local.*"),
+    re.compile(r".*std(2|::)io(5|::).*"),
     re.compile(r"__.*2"),
-    re.compile(r".*(std|core)::error.*"),
-    re.compile(r".*(std|core)::any::Any.*"),
-=======
-    re.compile(r".*(std|core)(9|::)panicking"),
-    re.compile(r".*(std|core)(3|::)fmt"),
-    re.compile(r".*core(6|::)option(13|::)expect_failed"),
-    re.compile(r".*core(3|::)str(16|::)slice_error_fail"),
-    re.compile(r".*core(6|::)result(13|::)unwrap_failed"),
-    re.compile(r".*std(6|::)thread(5|::)local(2|::)os(13|::)destroy_value"),
-    re.compile(r".*std(2|::)io(5|::)Write"),
->>>>>>> c6ab950c
+    re.compile(r".*(std|core)(5|::)error.*"),
+    re.compile(r".*(std|core)(3|::)any(3|::)Any.*"),
 ]
 
 def wasm_snip(args, wasm_path):
